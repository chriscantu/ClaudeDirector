--- conflicted
+++ resolved
@@ -100,19 +100,16 @@
 
     readme_path = Path(sys.argv[1])
 
-<<<<<<< HEAD
     # 🛡️ CRITICAL FIX: Only protect root README.md, not subdirectory READMEs
     if readme_path.name == "README.md" and readme_path.parent != Path("."):
         print(f"✅ README PROTECTION: Skipping subdirectory README: {readme_path}")
         print("📋 Only root README.md is protected from accidental changes")
         sys.exit(0)
 
-    # PROACTIVE PROTECTION: Check if README changes are explicitly intended
-=======
     # CRITICAL FIX: PRESERVATION-FIRST PROTECTION
     # Never block commits that could cause README deletion
     # Instead, validate content and warn but ALWAYS ALLOW
->>>>>>> 18f1f0a5
+    # PROACTIVE PROTECTION: Check if README changes are explicitly intended
     if not check_explicit_readme_intent():
         print("🛡️ README PROTECTION: Implicit README changes detected")
         print("📋 Allowing commit but monitoring for content integrity")
