# AI Cleanup Enforcement Configuration
# Controls automatic detection and cleanup of AI-generated code excess

# Flexible complexity-aware thresholds (more reasonable limits)
size_thresholds:
  documentation: 800        # Allow for comprehensive technical docs
  test_files: 600          # Regression/integration tests can be substantial
  implementation: 800      # Framework implementations are complex
  configuration: 300       # Configuration can be detailed

# Cleanup requirements
cleanup_rules:
  max_new_files_without_justification: 3    # Trigger review if more than 3 new files
  max_total_additions_without_review: 1000  # Large additions need cleanup justification
  required_cleanup_ratio: 0.1               # 10% cleanup for every addition
  max_consecutive_ai_commits: 5             # Flag excessive AI commit patterns

# AI-generated excess patterns
excessive_patterns:

  # Documentation verbosity indicators
  redundant_docs:
    - "## Implementation Details"
    - "### Technical Specifications"
    - "#### Code Examples"
    - "##### Usage Instructions"
    - "###### Advanced Configuration"
    - "## Complete System Overview"
    - "### Comprehensive Guide"
    - "#### Detailed Analysis"

  # Temporary file patterns that should be cleaned up
  temporary_artifacts:
    - "test_temp.*\\.py$"      # Only temp test files, not all tests
    - "test_scratch.*\\.py$"   # Scratch test files
    - "test_debug.*\\.py$"     # Debug test files
    - ".*_temp\\..*$"
    - ".*_backup\\..*$"
    - ".*\\.tmp$"
    - "scratch_.*"
    - "debug_.*"
    - "experiment_.*"
    - ".*_working\\..*$"
    - ".*_draft\\..*$"
    - "test_results_.*\\.json$" # Test result artifacts

  # AI verbosity markers in content
  ai_verbosity_markers:
    - "comprehensive.*implementation"
    - "detailed.*analysis"
    - "complete.*system"
    - "fully.*documented"
    - "extensive.*testing"
    - "thorough.*validation"
    - "bulletproof.*solution"
    - "enterprise-grade.*system"

  # Placeholder/incomplete code patterns
  redundant_code:
    - "# TODO:.*implement"
    - "# FIXME:.*placeholder"
    - "pass  # placeholder"
    - "raise NotImplementedError"
    - "# Example usage:"
    - "# This is a placeholder"
    - "# TODO: Add implementation"

# Enforcement levels
enforcement:
  # CRITICAL: Block commit
  critical_violations:
    - "EXCESSIVE.*DOCS"       # Documentation too large
    - "PLACEHOLDER.*CODE"     # Unfinished implementations
    - "TEMPORARY.*ARTIFACT"   # Temp files being committed

  # WARNING: Allow but flag
  warning_violations:
    - "AI.*VERBOSITY"         # Excessive AI language
    - "REDUNDANT.*SECTIONS"   # Too many doc sections
    - "EXCESSIVE.*COMMENTS"   # Comment-to-code ratio too high

  # INFO: Track but don't block
  info_violations:
    - "INSUFFICIENT.*CLEANUP" # Not enough cleanup relative to additions

# Auto-cleanup actions
auto_cleanup:
  enabled: true

  # Patterns to automatically remove
  remove_patterns:
    - "\\.tmp$"
    - "_backup\\."
    - "_temp\\."
    - "scratch_.*"

  # Documentation consolidation rules
  consolidate_docs:
    max_similar_files: 2      # Merge if more than 2 similar docs
    similarity_threshold: 0.7  # 70% content similarity

  # Code cleanup rules
  remove_placeholders: true   # Remove TODO/FIXME placeholders
  consolidate_tests: true     # Merge small test files

# Reporting
reporting:
  generate_cleanup_script: true    # Create executable cleanup script
  show_suggestions: true           # Show improvement suggestions
  track_violations: true           # Log violations for patterns

# Exemptions (files/patterns to skip)
exemptions:
  files:
    - "docs/ARCHITECTURE.md"     # Architecture docs can be large
    - "docs/IMPLEMENTATION_GUIDE.md"  # Implementation guides are comprehensive
<<<<<<< HEAD
    - "README.md"                # Main readme exempt from size limits - BULLETPROOF PROTECTION
    - "./README.md"              # README with relative path - BULLETPROOF PROTECTION
    - "readme.md"                # Lowercase variation - BULLETPROOF PROTECTION
    - "./readme.md"              # Lowercase with relative path - BULLETPROOF PROTECTION
=======
    - "README.md"                # Main readme exempt from size limits - CRITICAL PROTECTION
    - "./README.md"              # Main readme with relative path - CRITICAL PROTECTION
    - "README.MD"                # Main readme case variation - CRITICAL PROTECTION
    - "./README.MD"              # Main readme case variation with path - CRITICAL PROTECTION
>>>>>>> cffb2fc6
    - ".claudedirector/tools/ai-cleanup/README.md"  # AI cleanup documentation

  patterns:
    - ".*README\\.md$"           # Any README.md file - BULLETPROOF PROTECTION
    - ".*readme\\.md$"           # Any readme.md file - BULLETPROOF PROTECTION
    - ".*README.*"               # Any README variation - BULLETPROOF PROTECTION
    - "test_.*integration.*"     # Integration tests can be large
    - "test_.*regression.*"      # Regression tests are comprehensive
    - "test_.*_p0\\.py$"        # P0 tests are critical and comprehensive
    - ".*_COMPLETE\\.md$"        # Completion documentation
    - ".claudedirector/tests/regression/.*" # Regression test framework
    - ".claudedirector/tests/.*_p0\\.py$"  # All P0 test files
    - "docs/.*ARCHITECTURE.*"   # Architecture documentation
    - "docs/.*IMPLEMENTATION.*" # Implementation guides
    - "docs/.*REFERENCE.*"      # Reference documentation

  directories:
    - "docs/demo/"              # Demo documentation
    - ".claudedirector/framework/"  # Framework files
    - ".claudedirector/integration-protection/"  # Protection system

# Custom rules for specific AI agents
agent_specific:
  claude:
    # Claude tends to be verbose in documentation
    enforce_doc_limits: true
    consolidate_explanations: true
    remove_excessive_examples: true

  general_ai:
    # General AI cleanup rules
    remove_placeholder_comments: true
    consolidate_temporary_files: true
    enforce_cleanup_ratio: true<|MERGE_RESOLUTION|>--- conflicted
+++ resolved
@@ -114,17 +114,12 @@
   files:
     - "docs/ARCHITECTURE.md"     # Architecture docs can be large
     - "docs/IMPLEMENTATION_GUIDE.md"  # Implementation guides are comprehensive
-<<<<<<< HEAD
     - "README.md"                # Main readme exempt from size limits - BULLETPROOF PROTECTION
     - "./README.md"              # README with relative path - BULLETPROOF PROTECTION
     - "readme.md"                # Lowercase variation - BULLETPROOF PROTECTION
     - "./readme.md"              # Lowercase with relative path - BULLETPROOF PROTECTION
-=======
-    - "README.md"                # Main readme exempt from size limits - CRITICAL PROTECTION
-    - "./README.md"              # Main readme with relative path - CRITICAL PROTECTION
-    - "README.MD"                # Main readme case variation - CRITICAL PROTECTION
-    - "./README.MD"              # Main readme case variation with path - CRITICAL PROTECTION
->>>>>>> cffb2fc6
+    - "README.MD"                # Uppercase variation - BULLETPROOF PROTECTION
+    - "./README.MD"              # Uppercase with relative path - BULLETPROOF PROTECTION
     - ".claudedirector/tools/ai-cleanup/README.md"  # AI cleanup documentation
 
   patterns:
