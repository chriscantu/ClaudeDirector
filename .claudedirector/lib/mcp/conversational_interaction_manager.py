"""
Conversational Interaction Manager - Phase 7B Chat Integration

ARCHITECTURE COMPLIANCE:
- OVERVIEW.md: Leverages Always-On MCP Enhancement (Phase 12)
- DRY Principle: Extends InteractiveEnhancementAddon, no duplication
- SOLID: Single responsibility for natural language chart interactions
- Lightweight Fallback: Graceful degradation when MCP unavailable

Phase 7B: T-B1 - 8 Story Points - P0 Priority
Foundation: Phase 7A InteractiveEnhancementAddon
"""

import asyncio
import json
import time
import logging
from typing import Dict, Any, List, Optional, Union
from dataclasses import dataclass, field
from enum import Enum

from .constants import MCPServerConstants
from .interactive_enhancement_addon import (
    InteractiveEnhancementAddon,
    InteractiveEnhancementResult,
)
from .mcp_integration_manager import MCPIntegrationManager

# TS-4: Import unified response handler (eliminates duplicate InteractionResponse pattern)
from ..performance import (
    create_conversational_response,
    UnifiedResponse,
    ResponseStatus,
)

<<<<<<< HEAD
# ✅ DRY: Import daily planning manager for coordination
try:
    from ..automation.daily_planning_manager import DailyPlanningManager
    from ..automation.daily_planning_config import DailyPlanningConfig, DAILY_PLANNING

    DAILY_PLANNING_AVAILABLE = True
except ImportError:
    # Graceful degradation if not available
    class DailyPlanningManager:
        pass

    DAILY_PLANNING_AVAILABLE = False
=======
# Phase 2: Personal Retrospective Agent Integration (DRY compliance)
from ..agents.personal_retrospective_agent import PersonalRetrospectiveAgent
>>>>>>> 18f1f0a5

logger = logging.getLogger(__name__)


class InteractionIntent(Enum):
    """Natural language interaction intent classification"""

    TIME_NAVIGATION = "time_navigation"  # "Show me Q3 data"
    DATA_FILTERING = "data_filtering"  # "Filter by engineering team"
    DRILL_DOWN = "drill_down"  # "Drill down into platform metrics"
    COMPARISON = "comparison"  # "Compare with last quarter"
    CONTEXT_RESET = "context_reset"  # "Go back", "Reset filters"
    INSIGHT_REQUEST = "insight_request"  # "What's driving this spike?"
<<<<<<< HEAD
    DAILY_PLAN_COMMAND = (
        "daily_plan_command"  # "Daily plan start", "/daily-plan review"
=======
    RETROSPECTIVE_COMMAND = (
        "retrospective_command"  # "/retrospective create", "/retrospective view"
>>>>>>> 18f1f0a5
    )
    UNKNOWN = "unknown"


@dataclass
class QueryIntent:
    """Parsed natural language query with extracted intent"""

    intent: InteractionIntent
    entities: List[str] = field(default_factory=list)
    time_period: Optional[str] = None
    filter_criteria: Dict[str, str] = field(default_factory=dict)
    confidence: float = 0.0
    raw_query: str = ""


# TS-4: InteractionResponse class ELIMINATED - replaced with UnifiedResponse
# This eliminates 35+ lines of duplicate response handling logic
# All InteractionResponse functionality now handled by create_conversational_response() from unified_response_handler


class ConversationalInteractionManager:
    """
    Enable natural language interactions with interactive charts

    ARCHITECTURE INTEGRATION:
    - Extends InteractiveEnhancementAddon (Phase 7A foundation)
    - Uses Always-On MCP Enhancement (OVERVIEW.md Phase 12)
    - Implements Lightweight Fallback Pattern for graceful degradation
    - Maintains <500ms response time target (OVERVIEW.md enterprise SLA)

    SUPPORTED PATTERNS:
    ✅ "Show me Q3 data" → Update chart timeframe
    ✅ "Filter by engineering team" → Apply team filter
    ✅ "Drill down into platform metrics" → Navigate hierarchy
    ✅ "Compare with last quarter" → Add comparison overlay
    ✅ "What's driving this spike?" → Generate strategic insights
    """

    def __init__(self, interactive_addon: Optional[InteractiveEnhancementAddon] = None):
        """
        Initialize conversational interaction manager

        Args:
            interactive_addon: Phase 7A Interactive Enhancement Addon instance
                              (DRY compliance - reuse existing system)
        """
        self.name = "conversational-interaction-manager"
        self.version = "1.0.0"

        # DRY Principle: Leverage existing Phase 7A components
        self.interactive_addon = interactive_addon or InteractiveEnhancementAddon()
        self.mcp_manager = MCPIntegrationManager()

        # Phase 2: Personal Retrospective Agent Integration (Lightweight Factory Pattern)
        self._retrospective_agent = None  # Lazy initialization for performance

        # Natural language patterns from configuration (DRY compliance)
        self.intent_patterns = {
            InteractionIntent.TIME_NAVIGATION: MCPServerConstants.Phase7B.INTENT_PATTERNS[
                "time_navigation"
            ],
            InteractionIntent.DATA_FILTERING: MCPServerConstants.Phase7B.INTENT_PATTERNS[
                "data_filtering"
            ],
            InteractionIntent.DRILL_DOWN: MCPServerConstants.Phase7B.INTENT_PATTERNS[
                "drill_down"
            ],
            InteractionIntent.COMPARISON: MCPServerConstants.Phase7B.INTENT_PATTERNS[
                "comparison"
            ],
            InteractionIntent.CONTEXT_RESET: MCPServerConstants.Phase7B.INTENT_PATTERNS[
                "context_reset"
            ],
            InteractionIntent.INSIGHT_REQUEST: MCPServerConstants.Phase7B.INTENT_PATTERNS[
                "insight_request"
            ],
<<<<<<< HEAD
            InteractionIntent.DAILY_PLAN_COMMAND: MCPServerConstants.Phase7B.INTENT_PATTERNS[
                "daily_plan_command"
=======
            InteractionIntent.RETROSPECTIVE_COMMAND: [
                r"/retrospective\s+(create|view|help)",
                r"retrospective\s+(create|view|help)",
                r"personal\s+retrospective",
                r"weekly\s+retrospective",
>>>>>>> 18f1f0a5
            ],
        }

        # Entity and time patterns from configuration
        self.entity_patterns = MCPServerConstants.Phase7B.ENTITY_PATTERNS
        self.time_patterns = MCPServerConstants.Phase7B.TIME_PATTERNS
        self.default_suggestions = MCPServerConstants.Phase7B.DEFAULT_SUGGESTIONS

        # Performance targets from configuration (OVERVIEW.md compliance)
        self.performance_target = (
            MCPServerConstants.Phase7B.INTERACTION_PROCESSING_TARGET
        )

        # ✅ DRY: Lazy initialization for optional managers
        self._daily_planning_manager = None

        logger.info(f"ConversationalInteractionManager {self.version} initialized")
        logger.info(
            "✅ ARCHITECTURE: Extends Phase 7A InteractiveEnhancementAddon (DRY compliance)"
        )

    @property
    def retrospective_agent(self) -> PersonalRetrospectiveAgent:
        """
        Lazy-loaded PersonalRetrospectiveAgent (SOLID: Single Responsibility)

        ARCHITECTURE COMPLIANCE:
        - DRY: Reuses existing BaseManager pattern
        - Performance: Lazy initialization
        - SOLID: Dependency injection pattern
        """
        if self._retrospective_agent is None:
            self._retrospective_agent = PersonalRetrospectiveAgent()
            logger.info("✅ PersonalRetrospectiveAgent initialized (lazy loading)")
        return self._retrospective_agent

    def cleanup(self):
        """
        Cleanup resources following OVERVIEW.md patterns

        PERFORMANCE REQUIREMENT: <500ms enterprise SLA compliance
        """
        logger.info("🧹 Cleaning up Conversational Interaction Manager...")

        if hasattr(self.interactive_addon, "cleanup"):
            self.interactive_addon.cleanup()

        if hasattr(self.mcp_manager, "cleanup"):
            self.mcp_manager.cleanup()

        logger.info("✅ Conversational Interaction Manager cleanup complete")

    async def async_cleanup(self):
        """Async cleanup for background tasks - OVERVIEW.md performance compliance"""
        logger.info("🧹 Performing async cleanup...")

        if hasattr(self.interactive_addon, "async_cleanup"):
            await self.interactive_addon.async_cleanup()

        if hasattr(self.mcp_manager, "async_cleanup"):
            await self.mcp_manager.async_cleanup()

        logger.info("✅ Conversational Interaction Manager async cleanup complete")

    @property
    def daily_planning_manager(self) -> Optional[DailyPlanningManager]:
        """
        ✅ DRY: Lazy initialization of DailyPlanningManager
        Following existing pattern for optional manager integration
        """
        if not DAILY_PLANNING_AVAILABLE:
            return None

        if self._daily_planning_manager is None:
            try:
                self._daily_planning_manager = DailyPlanningManager()
                logger.info("✅ DailyPlanningManager initialized successfully")
            except Exception as e:
                logger.error(f"❌ Failed to initialize DailyPlanningManager: {e}")
                return None

        return self._daily_planning_manager

    async def process_interaction_query(
        self, query: str, chart_id: str, current_context: Dict[str, Any] = None
    ) -> UnifiedResponse:
        """
        Process natural language chart interactions with <500ms target

        Args:
            query: Natural language query from user
            chart_id: Current chart identifier
            current_context: Current chart state and context

        Returns:
            InteractionResponse with updated chart and suggestions

        PERFORMANCE TARGET: <500ms processing (OVERVIEW.md enterprise SLA)
        ARCHITECTURE: Uses Always-On MCP Enhancement (Phase 12)
        """
        start_time = time.time()
        current_context = current_context or {}

        try:
            logger.info(
                f"Processing conversational query: '{query}' for chart {chart_id}"
            )

            # Step 1: Parse query intent using pattern matching (fast local processing)
            intent = self._parse_query_intent(query)
            logger.info(
                f"Intent recognized: {intent.intent.value} (confidence: {intent.confidence:.2f})"
            )

            # Phase 2: Personal Retrospective Command Routing (DRY compliance)
            if intent.intent == InteractionIntent.RETROSPECTIVE_COMMAND:
                return await self._handle_retrospective_command(query, current_context)

            # Step 2: Apply chart modifications based on intent
            # ARCHITECTURE: Leverage existing InteractiveEnhancementAddon (DRY principle)
            modification_result = await self._apply_chart_modifications(
                intent, chart_id, current_context
            )

            # Step 3: Generate follow-up suggestions using strategic context
            follow_up_suggestions = await self._generate_follow_up_suggestions(
                intent, current_context, modification_result
            )

            processing_time = time.time() - start_time
            logger.info(f"✅ Conversational query processed in {processing_time:.3f}s")

            return await create_conversational_response(
                content=modification_result.get("updated_html", ""),
                status=ResponseStatus.SUCCESS,
                success=True,
                follow_up_suggestions=follow_up_suggestions,
                intent_recognized=intent,
                chart_state_updated=modification_result.get("state_changed", False),
                metadata={
                    "original_processing_time": processing_time,
                },
            )

        except Exception as e:
            processing_time = time.time() - start_time
            logger.error(
                f"❌ Error processing conversational query: {e}", exc_info=True
            )

            # ARCHITECTURE: Lightweight Fallback Pattern (OVERVIEW.md)
            return await create_conversational_response(
                content=current_context.get("original_html", ""),
                status=ResponseStatus.ERROR,
                success=False,
                error=f"Conversational processing failed: {str(e)}",
                metadata={
                    "original_processing_time": processing_time,
                },
            )

    def _parse_query_intent(self, query: str) -> QueryIntent:
        """
        Parse natural language query to extract intent and entities

        PERFORMANCE: Fast local processing for <500ms target
        """
        query_lower = query.lower()
        intent_scores = {}

        # Score each intent based on keyword matching
        for intent_type, keywords in self.intent_patterns.items():
            score = sum(1 for keyword in keywords if keyword in query_lower)
            if score > 0:
                intent_scores[intent_type] = score / len(keywords)

        # Determine best intent match
        if intent_scores:
            best_intent = max(intent_scores.keys(), key=lambda k: intent_scores[k])
            confidence = intent_scores[best_intent]
        else:
            best_intent = InteractionIntent.UNKNOWN
            confidence = 0.0

        # Extract entities and parameters (basic pattern matching)
        entities = self._extract_entities(query_lower)
        time_period = self._extract_time_period(query_lower)
        filter_criteria = self._extract_filter_criteria(query_lower, best_intent)

        return QueryIntent(
            intent=best_intent,
            entities=entities,
            time_period=time_period,
            filter_criteria=filter_criteria,
            confidence=confidence,
            raw_query=query,
        )

    def _extract_entities(self, query: str) -> List[str]:
        """Extract relevant entities from query using configuration patterns"""
        entities = []

        # Use configured entity patterns (DRY compliance)
        for category, patterns in self.entity_patterns.items():
            for pattern in patterns:
                if pattern in query:
                    entities.append(pattern)

        return entities

    def _extract_time_period(self, query: str) -> Optional[str]:
        """Extract time period from query using configured patterns"""
        # Use configured time patterns (DRY compliance)
        for pattern in self.time_patterns:
            if pattern in query:
                return pattern

        return None

    def _extract_filter_criteria(
        self, query: str, intent: InteractionIntent
    ) -> Dict[str, str]:
        """Extract filter criteria based on intent"""
        criteria = {}

        if intent == InteractionIntent.DATA_FILTERING:
            # Look for "by X" patterns
            if "by " in query:
                parts = query.split("by ")
                if len(parts) > 1:
                    filter_value = parts[1].split()[0]  # First word after "by"
                    criteria["filter_by"] = filter_value

        return criteria

    async def _apply_chart_modifications(
        self, intent: QueryIntent, chart_id: str, context: Dict[str, Any]
    ) -> Dict[str, Any]:
        """
        Apply chart modifications based on parsed intent

        ARCHITECTURE: Uses Phase 7A InteractiveEnhancementAddon (DRY compliance)
        """
        try:
            # Map intent to chart operations
            if intent.intent == InteractionIntent.TIME_NAVIGATION:
                return await self._handle_time_navigation(intent, chart_id, context)
            elif intent.intent == InteractionIntent.DATA_FILTERING:
                return await self._handle_data_filtering(intent, chart_id, context)
            elif intent.intent == InteractionIntent.DRILL_DOWN:
                return await self._handle_drill_down(intent, chart_id, context)
            elif intent.intent == InteractionIntent.COMPARISON:
                return await self._handle_comparison(intent, chart_id, context)
            elif intent.intent == InteractionIntent.CONTEXT_RESET:
                return await self._handle_context_reset(intent, chart_id, context)
            elif intent.intent == InteractionIntent.INSIGHT_REQUEST:
                return await self._handle_insight_request(intent, chart_id, context)
            elif intent.intent == InteractionIntent.DAILY_PLAN_COMMAND:
                return await self._handle_daily_plan_command(intent, chart_id, context)
            else:
                # Default: return current state
                return {
                    "updated_html": context.get("current_html", ""),
                    "state_changed": False,
                }

        except Exception as e:
            logger.error(f"Error applying chart modifications: {e}")
            return {
                "updated_html": context.get("current_html", ""),
                "state_changed": False,
            }

    async def _handle_time_navigation(
        self, intent: QueryIntent, chart_id: str, context: Dict
    ) -> Dict:
        """Handle time-based navigation requests"""
        logger.info(f"Applying time navigation: {intent.time_period}")

        # In a real implementation, this would modify the chart data/view
        # For now, return mock updated state
        updated_html = context.get("current_html", "")
        # TODO: Actual time filtering logic would go here

        return {
            "updated_html": updated_html,
            "state_changed": True,
            "modification_type": "time_navigation",
            "applied_period": intent.time_period,
        }

    async def _handle_data_filtering(
        self, intent: QueryIntent, chart_id: str, context: Dict
    ) -> Dict:
        """Handle data filtering requests"""
        logger.info(f"Applying data filtering: {intent.filter_criteria}")

        updated_html = context.get("current_html", "")
        # TODO: Actual filtering logic would go here

        return {
            "updated_html": updated_html,
            "state_changed": True,
            "modification_type": "data_filtering",
            "applied_filters": intent.filter_criteria,
        }

    async def _handle_drill_down(
        self, intent: QueryIntent, chart_id: str, context: Dict
    ) -> Dict:
        """Handle drill-down requests"""
        logger.info(f"Applying drill-down: {intent.entities}")

        updated_html = context.get("current_html", "")
        # TODO: Actual drill-down logic would go here

        return {
            "updated_html": updated_html,
            "state_changed": True,
            "modification_type": "drill_down",
            "drill_entities": intent.entities,
        }

    async def _handle_comparison(
        self, intent: QueryIntent, chart_id: str, context: Dict
    ) -> Dict:
        """Handle comparison requests"""
        logger.info(f"Applying comparison analysis")

        updated_html = context.get("current_html", "")
        # TODO: Actual comparison logic would go here

        return {
            "updated_html": updated_html,
            "state_changed": True,
            "modification_type": "comparison",
            "comparison_entities": intent.entities,
        }

    async def _handle_context_reset(
        self, intent: QueryIntent, chart_id: str, context: Dict
    ) -> Dict:
        """Handle context reset requests"""
        logger.info("Resetting chart context to default state")

        # Reset to original chart state
        updated_html = context.get("original_html", context.get("current_html", ""))

        return {
            "updated_html": updated_html,
            "state_changed": True,
            "modification_type": "context_reset",
        }

    async def _handle_insight_request(
        self, intent: QueryIntent, chart_id: str, context: Dict
    ) -> Dict:
        """Handle requests for insights and analysis"""
        logger.info("Generating strategic insights for chart data")

        # TODO: Integration with MCP Sequential for strategic analysis
        # This would use Always-On MCP Enhancement (Phase 12)

        updated_html = context.get("current_html", "")

        return {
            "updated_html": updated_html,
            "state_changed": False,
            "modification_type": "insight_request",
            "insights_generated": True,
        }

    async def _handle_daily_plan_command(
        self, intent: QueryIntent, chart_id: str, context: Dict
    ) -> Dict:
        """
        ✅ Handle daily planning commands
        ✅ DRY: Uses existing DailyPlanningManager for coordination
        """
        logger.info(f"Processing daily plan command: {intent.raw_query}")

        if not self.daily_planning_manager:
            logger.warning("DailyPlanningManager not available")
            return {
                "updated_html": context.get("current_html", ""),
                "state_changed": False,
                "modification_type": "daily_plan_command",
                "error": "Daily planning feature not available",
            }

        try:
            # ✅ Parse command type from query
            query_lower = intent.raw_query.lower()

            if any(
                word in query_lower for word in ["start", "create", "new", "plan today"]
            ):
                # Extract priorities from query (simple parsing)
                priorities = self._extract_priorities_from_query(intent.raw_query)

                # ✅ DRY: Use existing DailyPlanningManager
                result = self.daily_planning_manager.manage(
                    "create_daily_plan", priorities=priorities
                )

                response_content = (
                    f"✅ Daily plan created with {len(priorities)} priorities"
                )
                if result.strategic_analysis:
                    alignment_score = result.strategic_analysis.get(
                        "alignment_score", 0
                    )
                    response_content += (
                        DailyPlanningConfig.format_strategic_alignment_message(
                            alignment_score
                        )
                    )

            elif any(
                word in query_lower
                for word in ["review", "check", "status", "progress"]
            ):
                # ✅ DRY: Use existing DailyPlanningManager for status
                result = self.daily_planning_manager.manage("get_today_status")

                if result.completion_stats:
                    completed = result.completion_stats.get("completed_tasks", 0)
                    total = result.completion_stats.get("total_tasks", 0)
                    response_content = (
                        f"📊 Daily progress: {completed}/{total} tasks completed"
                    )
                else:
                    response_content = "📊 No daily plan found for today"

            elif any(
                word in query_lower
                for word in ["complete", "done", "finished", "mark done"]
            ):
                # ✅ NEW: Handle task completion with fuzzy matching
                priority_name = self._extract_priority_name_from_completion_query(
                    intent.raw_query
                )

                if not priority_name:
                    response_content = "❓ Please specify which priority to mark as complete (e.g., 'daily plan complete team meeting')"
                else:
                    # ✅ DRY: Use existing DailyPlanningManager for completion
                    result = self.daily_planning_manager.manage(
                        "complete_priority", priority_name=priority_name
                    )

                    if result.success:
                        response_content = result.message
                        if result.completion_stats:
                            completed = result.completion_stats.get(
                                "completed_tasks", 0
                            )
                            total = result.completion_stats.get("total_tasks", 0)
                            response_content += (
                                f"\n📊 Progress: {completed}/{total} tasks completed"
                            )
                    else:
                        response_content = f"❌ {result.message}"

            elif any(
                word in query_lower for word in ["balance", "strategic", "l0", "l1"]
            ):
                # ✅ DRY: Use existing DailyPlanningManager for strategic balance
                result = self.daily_planning_manager.manage("get_strategic_balance")

                if result.l0_l1_balance:
                    l0_pct = result.l0_l1_balance.get("l0_percentage", 0)
                    l1_pct = result.l0_l1_balance.get("l1_percentage", 0)
                    response_content = (
                        f"⚖️ Strategic balance: L0 {l0_pct:.0f}%, L1 {l1_pct:.0f}%"
                    )
                else:
                    response_content = "⚖️ Strategic balance analysis unavailable"
            else:
                # Default help response
                response_content = """
                🎯 Daily Planning Commands:
                • "daily plan start" - Create new daily plan
                • "daily plan complete [task]" - Mark priority as done
                • "daily plan review" - Check today's progress
                • "daily plan status" - Quick progress overview
                • "daily plan balance" - View strategic alignment
                """

            return {
                "updated_html": context.get("current_html", "")
                + f"\n{response_content}",
                "state_changed": True,
                "modification_type": "daily_plan_command",
                "daily_plan_result": result.data if hasattr(result, "data") else None,
                "command_processed": True,
            }

        except Exception as e:
            logger.error(f"Error processing daily plan command: {e}")
            return {
                "updated_html": context.get("current_html", ""),
                "state_changed": False,
                "modification_type": "daily_plan_command",
                "error": f"Daily planning error: {str(e)}",
            }

    def _extract_priorities_from_query(self, query: str) -> List[str]:
        """
        ✅ Simple priority extraction from natural language
        ✅ No complex NLP - basic pattern matching only
        """
        # Remove command words and extract priorities
        query_clean = query.lower()
        for cmd_word in [
            "daily plan",
            "start",
            "create",
            "new",
            "plan today",
            "/daily-plan",
        ]:
            query_clean = query_clean.replace(cmd_word, "")

        # Simple priority extraction - split by common delimiters
        priorities = []
        for delimiter in [",", ";", "and", "&"]:
            if delimiter in query_clean:
                parts = [p.strip() for p in query_clean.split(delimiter) if p.strip()]
                priorities = parts
                break

        # Fallback: if no delimiters, treat whole query as single priority
        if not priorities and query_clean.strip():
            priorities = [query_clean.strip()]

        # Default priorities if nothing extracted
        if not priorities:
            priorities = DailyPlanningConfig.get_default_priorities()

        return DailyPlanningConfig.limit_priorities(priorities)

    def _extract_priority_name_from_completion_query(self, query: str) -> str:
        """
        ✅ Extract priority name from completion commands for fuzzy matching
        ✅ SOLID: Single responsibility for priority name extraction
        """
        query_lower = query.lower()

        # Remove common completion command words
        for cmd_word in [
            "daily plan complete",
            "daily plan done",
            "mark done",
            "complete priority",
            "done",
            "finished",
            "complete",
        ]:
            if cmd_word in query_lower:
                query_lower = query_lower.replace(cmd_word, "").strip()
                break

        # Clean up extra words and return priority name
        priority_name = query_lower.strip()

        # If nothing left, return empty string
        if not DailyPlanningConfig.is_valid_priority_name(priority_name):
            return ""

        return priority_name

    async def _generate_follow_up_suggestions(
        self,
        intent: QueryIntent,
        context: Dict[str, Any],
        modification_result: Dict[str, Any],
    ) -> List[str]:
        """
        Generate strategic follow-up suggestions

        ARCHITECTURE: Uses strategic context for persona-aware suggestions
        """
        try:
            suggestions = []

            # Use configured suggestions based on intent (DRY compliance)
            if intent.intent == InteractionIntent.TIME_NAVIGATION:
                suggestions = self.default_suggestions.get("time_navigation", [])
            elif intent.intent == InteractionIntent.DATA_FILTERING:
                suggestions = self.default_suggestions.get("data_filtering", [])
            elif intent.intent == InteractionIntent.DRILL_DOWN:
                suggestions = self.default_suggestions.get("drill_down", [])
            else:
                suggestions = self.default_suggestions.get("default", [])

            # Limit to 3 most relevant suggestions
            return suggestions[:3]

        except Exception as e:
            logger.error(f"Error generating follow-up suggestions: {e}")
            return self.default_suggestions.get("default", [])

    async def _handle_retrospective_command(
        self, query: str, current_context: Dict[str, Any] = None
    ) -> UnifiedResponse:
        """
        Handle personal retrospective commands (Phase 2 Integration)

        ARCHITECTURE COMPLIANCE:
        - DRY: Delegates to PersonalRetrospectiveAgent (no duplication)
        - SOLID: Single responsibility for command routing
        - Performance: <500ms target maintained

        Args:
            query: Original user query (e.g., "/retrospective create")
            current_context: Current session context

        Returns:
            UnifiedResponse: Retrospective command result
        """
        start_time = time.time()

        try:
            # Parse retrospective command from query
            query_lower = query.lower().strip()
            user_id = (
                current_context.get("user_id", "default_user")
                if current_context
                else "default_user"
            )

            # Extract command and user input
            if "/retrospective create" in query_lower:
                command = "/retrospective create"
                user_input = ""
            elif "/retrospective view" in query_lower:
                command = "/retrospective view"
                user_input = ""
            elif "/retrospective help" in query_lower:
                command = "/retrospective help"
                user_input = ""
            else:
                # Handle session input during active retrospective
                command = "session_input"
                user_input = query.strip()

            # Delegate to PersonalRetrospectiveAgent (DRY compliance)
            request_data = {
                "command": command,
                "user_id": user_id,
                "user_input": user_input,
            }

            result = self.retrospective_agent.process_request(request_data)

            processing_time = time.time() - start_time
            logger.info(f"✅ Retrospective command processed in {processing_time:.3f}s")

            return await create_conversational_response(
                content=result.message,
                status=(
                    ResponseStatus.SUCCESS if result.success else ResponseStatus.ERROR
                ),
                success=result.success,
                follow_up_suggestions=(
                    [
                        "/retrospective create - Start new retrospective",
                        "/retrospective view - View recent entries",
                        "/retrospective help - Show help",
                    ]
                    if result.success
                    else []
                ),
                metadata={
                    "retrospective_command": command,
                    "processing_time": processing_time,
                    "agent_result": result.__dict__,
                },
            )

        except Exception as e:
            processing_time = time.time() - start_time
            logger.error(
                f"❌ Error processing retrospective command: {e}", exc_info=True
            )

            return await create_conversational_response(
                content=f"Sorry, I encountered an error processing your retrospective command: {str(e)}",
                status=ResponseStatus.ERROR,
                success=False,
                error=f"Retrospective processing failed: {str(e)}",
                metadata={
                    "processing_time": processing_time,
                },
            )

    def __enter__(self):
        """Context manager entry point"""
        return self

    def __exit__(self, exc_type, exc_val, exc_tb):
        """Context manager exit point - ensures cleanup"""
        self.cleanup()

    async def __aenter__(self):
        """Async context manager entry point"""
        return self

    async def __aexit__(self, exc_type, exc_val, exc_tb):
        """Async context manager exit point - ensures async cleanup"""
        await self.async_cleanup()


def create_conversational_interaction_manager(
    interactive_addon: Optional[InteractiveEnhancementAddon] = None,
) -> ConversationalInteractionManager:
    """
    Factory function for ConversationalInteractionManager

    Args:
        interactive_addon: Optional Phase 7A addon to extend (DRY compliance)

    Returns:
        ConversationalInteractionManager: Ready for natural language interactions
    """
    return ConversationalInteractionManager(interactive_addon)<|MERGE_RESOLUTION|>--- conflicted
+++ resolved
@@ -33,7 +33,6 @@
     ResponseStatus,
 )
 
-<<<<<<< HEAD
 # ✅ DRY: Import daily planning manager for coordination
 try:
     from ..automation.daily_planning_manager import DailyPlanningManager
@@ -46,10 +45,18 @@
         pass
 
     DAILY_PLANNING_AVAILABLE = False
-=======
+
 # Phase 2: Personal Retrospective Agent Integration (DRY compliance)
-from ..agents.personal_retrospective_agent import PersonalRetrospectiveAgent
->>>>>>> 18f1f0a5
+try:
+    from ..agents.personal_retrospective_agent import PersonalRetrospectiveAgent
+
+    RETROSPECTIVE_AVAILABLE = True
+except ImportError:
+    # Graceful degradation if not available
+    class PersonalRetrospectiveAgent:
+        pass
+
+    RETROSPECTIVE_AVAILABLE = False
 
 logger = logging.getLogger(__name__)
 
@@ -63,13 +70,11 @@
     COMPARISON = "comparison"  # "Compare with last quarter"
     CONTEXT_RESET = "context_reset"  # "Go back", "Reset filters"
     INSIGHT_REQUEST = "insight_request"  # "What's driving this spike?"
-<<<<<<< HEAD
     DAILY_PLAN_COMMAND = (
         "daily_plan_command"  # "Daily plan start", "/daily-plan review"
-=======
+    )
     RETROSPECTIVE_COMMAND = (
         "retrospective_command"  # "/retrospective create", "/retrospective view"
->>>>>>> 18f1f0a5
     )
     UNKNOWN = "unknown"
 
@@ -147,16 +152,14 @@
             InteractionIntent.INSIGHT_REQUEST: MCPServerConstants.Phase7B.INTENT_PATTERNS[
                 "insight_request"
             ],
-<<<<<<< HEAD
             InteractionIntent.DAILY_PLAN_COMMAND: MCPServerConstants.Phase7B.INTENT_PATTERNS[
                 "daily_plan_command"
-=======
+            ],
             InteractionIntent.RETROSPECTIVE_COMMAND: [
                 r"/retrospective\s+(create|view|help)",
                 r"retrospective\s+(create|view|help)",
                 r"personal\s+retrospective",
                 r"weekly\s+retrospective",
->>>>>>> 18f1f0a5
             ],
         }
 
@@ -188,6 +191,9 @@
         - Performance: Lazy initialization
         - SOLID: Dependency injection pattern
         """
+        if not RETROSPECTIVE_AVAILABLE:
+            return None
+
         if self._retrospective_agent is None:
             self._retrospective_agent = PersonalRetrospectiveAgent()
             logger.info("✅ PersonalRetrospectiveAgent initialized (lazy loading)")
@@ -781,6 +787,17 @@
         start_time = time.time()
 
         try:
+            # Check if retrospective agent is available
+            if not RETROSPECTIVE_AVAILABLE:
+                logger.warning("PersonalRetrospectiveAgent not available")
+                return await create_conversational_response(
+                    content="Sorry, the retrospective feature is not available.",
+                    status=ResponseStatus.ERROR,
+                    success=False,
+                    error="Personal retrospective feature not available",
+                    metadata={"processing_time": time.time() - start_time},
+                )
+
             # Parse retrospective command from query
             query_lower = query.lower().strip()
             user_id = (
